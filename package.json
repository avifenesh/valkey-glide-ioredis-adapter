--- conflicted
+++ resolved
@@ -154,10 +154,7 @@
     "bee-queue": "^1.7.1",
     "bull": "^4.16.5",
     "bullmq": "5.58.5",
-<<<<<<< HEAD
     "c8": "10.1.3",
-=======
->>>>>>> de734a61
     "chai": "^6.0.1",
     "concurrently": "9.2.1",
     "connect-redis": "^9.0.0",
